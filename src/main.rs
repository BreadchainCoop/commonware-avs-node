--- conflicted
+++ resolved
@@ -229,7 +229,6 @@
         const DEFAULT_MESSAGE_BACKLOG: usize = 256;
 
         // Create contributor
-<<<<<<< HEAD
         let (sender, receiver) = network.register(
             0,
             Quota::per_second(NZU32!(1)),
@@ -249,13 +248,6 @@
             );
                context.spawn(|_| async move { contributor.run(sender, receiver).await });
         }
-=======
-        let (sender, receiver) =
-            network.register(0, Quota::per_second(NZU32!(1)), DEFAULT_MESSAGE_BACKLOG);
-        let contributor = handlers::Contributor::new(orchestrator_pub_key, signer, contributors);
-        context.spawn(|_| async move { contributor.run(sender, receiver).await });
-
->>>>>>> f0f809b8
         let _ = network.start().await;
     });
 }