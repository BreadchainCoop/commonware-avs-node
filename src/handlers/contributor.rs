--- conflicted
+++ resolved
@@ -88,11 +88,8 @@
         R: Receiver<PublicKey = PubKey>,
     {
         let mut signed = HashSet::new();
-<<<<<<< HEAD
         let mut signatures: HashMap<u64, HashMap<usize, Sig>> = HashMap::new();
-=======
-        let mut signatures: HashMap<u64, HashMap<usize, Bn254Signature>> = HashMap::new();
->>>>>>> a2337bba
+
         let counter_validator = CounterValidator::new().await?;
         let validator = Validator::new(counter_validator);
 
